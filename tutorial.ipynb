{
 "cells": [
  {
   "cell_type": "markdown",
   "metadata": {},
   "source": [
    "# Tutorial"
   ]
  },
  {
   "cell_type": "markdown",
   "metadata": {},
   "source": [
    "**Let's first create an example pyspark DataFrame**\n",
    "\n",
    "The data will contain the primary keys, street names and house numbers of some addresses."
   ]
  },
  {
   "cell_type": "code",
   "execution_count": 1,
   "metadata": {},
   "outputs": [],
   "source": [
    "from pyspark.sql import SparkSession\n",
    "from pyspark.sql.types import StructType, StructField, IntegerType, StringType\n",
    "from pyspark.sql import functions as F"
   ]
  },
  {
   "cell_type": "code",
   "execution_count": 2,
   "metadata": {},
   "outputs": [
    {
     "name": "stderr",
     "output_type": "stream",
     "text": [
      "Setting default log level to \"WARN\".\n",
      "To adjust logging level use sc.setLogLevel(newLevel). For SparkR, use setLogLevel(newLevel).\n"
     ]
    },
    {
     "name": "stdout",
     "output_type": "stream",
     "text": [
<<<<<<< HEAD
      "24/08/13 13:43:52 WARN NativeCodeLoader: Unable to load native-hadoop library for your platform... using builtin-java classes where applicable\n"
=======
      "24/08/13 10:03:39 WARN NativeCodeLoader: Unable to load native-hadoop library for your platform... using builtin-java classes where applicable\n"
>>>>>>> 6af5843d
     ]
    },
    {
     "name": "stderr",
     "output_type": "stream",
     "text": [
      "                                                                                \r"
     ]
    },
    {
     "name": "stdout",
     "output_type": "stream",
     "text": [
      "+-----------+--------------------+------------+\n",
      "|primary_key|street              |house_number|\n",
      "+-----------+--------------------+------------+\n",
      "|1          |Rochussenstraat     |27          |\n",
      "|2          |Coolsingel          |31          |\n",
      "|3          |%Witte de Withstraat|27          |\n",
      "|4          |Lijnbaan            |-3          |\n",
      "|5          |null                |13          |\n",
      "+-----------+--------------------+------------+\n",
      "\n"
     ]
    }
   ],
   "source": [
    "# Initialize Spark session\n",
    "spark = SparkSession.builder.appName(\"PySparkTestFrameworkTutorial\").getOrCreate()\n",
    "\n",
    "# Define the schema\n",
    "schema = StructType(\n",
    "    [\n",
    "        StructField(\"primary_key\", IntegerType(), True),\n",
    "        StructField(\"street\", StringType(), True),\n",
    "        StructField(\"house_number\", IntegerType(), True),\n",
    "    ]\n",
    ")\n",
    "\n",
    "# Define the data\n",
    "data = [\n",
    "    (1, \"Rochussenstraat\", 27),\n",
    "    (2, \"Coolsingel\", 31),\n",
    "    (3, \"%Witte de Withstraat\", 27),\n",
    "    (4, \"Lijnbaan\", -3),\n",
    "    (5, None, 13),\n",
    "]\n",
    "\n",
    "df = spark.createDataFrame(data, schema)\n",
    "\n",
    "df.show(truncate=False)"
   ]
  },
  {
   "cell_type": "markdown",
   "metadata": {},
   "source": [
    "**Import and initialize the `DataFrameTester`**"
   ]
  },
  {
   "cell_type": "code",
   "execution_count": 3,
   "metadata": {},
   "outputs": [],
   "source": [
    "from testframework.dataquality import DataFrameTester"
   ]
  },
  {
   "cell_type": "code",
   "execution_count": 4,
   "metadata": {},
   "outputs": [],
   "source": [
    "df_tester = DataFrameTester(\n",
    "    df=df,\n",
    "    primary_key=\"primary_key\",\n",
    "    spark=spark,\n",
    ")"
   ]
  },
  {
   "cell_type": "markdown",
   "metadata": {},
   "source": [
    "**Import configurable tests**"
   ]
  },
  {
   "cell_type": "code",
   "execution_count": 5,
   "metadata": {},
   "outputs": [],
   "source": [
    "from testframework.dataquality.tests import ValidNumericRange, RegexTest"
   ]
  },
  {
   "cell_type": "markdown",
   "metadata": {},
   "source": [
    "**Initialize the `RegexTest` to test for valid street names**"
   ]
  },
  {
   "cell_type": "code",
   "execution_count": 6,
   "metadata": {},
   "outputs": [],
   "source": [
    "valid_street_name = RegexTest(\n",
    "    name=\"ValidStreetName\",\n",
    "    pattern=r\"^[A-Z][a-zéèáàëï]*([ -][A-Z]?[a-zéèáàëï]*)*$\",\n",
    ")"
   ]
  },
  {
   "cell_type": "markdown",
   "metadata": {},
   "source": [
    "**Run `valid_street_name` on the _street_ column using the `.test()` method of `DataFrameTester`.**"
   ]
  },
  {
   "cell_type": "code",
   "execution_count": 7,
   "metadata": {},
   "outputs": [
    {
     "name": "stdout",
     "output_type": "stream",
     "text": [
      "+-----------+--------------------+-----------------------+\n",
      "|primary_key|street              |street__ValidStreetName|\n",
      "+-----------+--------------------+-----------------------+\n",
      "|1          |Rochussenstraat     |true                   |\n",
      "|2          |Coolsingel          |true                   |\n",
      "|3          |%Witte de Withstraat|false                  |\n",
      "|4          |Lijnbaan            |true                   |\n",
      "|5          |null                |false                  |\n",
      "+-----------+--------------------+-----------------------+\n",
      "\n"
     ]
    }
   ],
   "source": [
    "df_tester.test(\n",
    "    col=\"street\",\n",
    "    test=valid_street_name,\n",
    "    nullable=False,  # nullable, hence null values are converted to True\n",
    "    description=\"street contains valid Dutch street name.\",\n",
    ").show(truncate=False)"
   ]
  },
  {
   "cell_type": "markdown",
   "metadata": {},
   "source": [
    "**Run the `IntegerString` test on the _number_ column**\n",
    "\n",
    "By setting the `return_failed_rows` parameter to `True`, we can get only the rows that failed the test."
   ]
  },
  {
   "cell_type": "code",
   "execution_count": 8,
   "metadata": {},
   "outputs": [
    {
     "name": "stdout",
     "output_type": "stream",
     "text": [
      "+-----------+------------+-------------------------------+\n",
      "|primary_key|house_number|house_number__ValidNumericRange|\n",
      "+-----------+------------+-------------------------------+\n",
      "|          4|          -3|                          false|\n",
      "+-----------+------------+-------------------------------+\n",
      "\n"
     ]
    }
   ],
   "source": [
    "df_tester.test(\n",
    "    col=\"house_number\",\n",
    "    test=ValidNumericRange(\n",
    "        min_value=0,\n",
    "    ),\n",
    "    nullable=True,  # nullable, hence null values are converted to True\n",
    "    # description is optional, let's not define it for illustration purposes\n",
    "    return_failed_rows=True,  # only return the failed rows\n",
    ").show()"
   ]
  },
  {
   "cell_type": "markdown",
   "metadata": {},
   "source": [
    "**Let's take a look at the test results of the DataFrame using the `.results` attribute.**"
   ]
  },
  {
   "cell_type": "code",
   "execution_count": 9,
   "metadata": {},
   "outputs": [
    {
     "name": "stdout",
     "output_type": "stream",
     "text": [
      "+-----------+-----------------------+-------------------------------+\n",
      "|primary_key|street__ValidStreetName|house_number__ValidNumericRange|\n",
      "+-----------+-----------------------+-------------------------------+\n",
      "|1          |true                   |true                           |\n",
      "|2          |true                   |true                           |\n",
      "|3          |false                  |true                           |\n",
      "|4          |true                   |false                          |\n",
      "|5          |false                  |true                           |\n",
      "+-----------+-----------------------+-------------------------------+\n",
      "\n"
     ]
    }
   ],
   "source": [
    "df_tester.results.show(truncate=False)"
   ]
  },
  {
   "cell_type": "markdown",
   "metadata": {},
   "source": [
    "**We can use `.descriptions` or `.descriptions_df` to get the descriptions of the tests.**    \n",
    "\n",
    "<br>\n",
    "This can be useful for reporting purposes.   \n",
    "For example to create reports for the business with more detailed information than just the column name and the test name."
   ]
  },
  {
   "cell_type": "code",
   "execution_count": 10,
   "metadata": {},
   "outputs": [
    {
     "data": {
      "text/plain": [
       "{'street__ValidStreetName': 'street contains valid Dutch street name.',\n",
       " 'house_number__ValidNumericRange': 'house_number__ValidNumericRange(min_value=0.0, max_value=inf)'}"
      ]
     },
     "execution_count": 10,
     "metadata": {},
     "output_type": "execute_result"
    }
   ],
   "source": [
    "df_tester.descriptions"
   ]
  },
  {
   "cell_type": "code",
   "execution_count": 11,
   "metadata": {},
   "outputs": [
    {
     "name": "stdout",
     "output_type": "stream",
     "text": [
      "+-------------------------------+-------------------------------------------------------------+\n",
      "|test                           |description                                                  |\n",
      "+-------------------------------+-------------------------------------------------------------+\n",
      "|street__ValidStreetName        |street contains valid Dutch street name.                     |\n",
      "|house_number__ValidNumericRange|house_number__ValidNumericRange(min_value=0.0, max_value=inf)|\n",
      "+-------------------------------+-------------------------------------------------------------+\n",
      "\n"
     ]
    }
   ],
   "source": [
    "df_tester.description_df.show(truncate=False)"
   ]
  },
  {
   "cell_type": "markdown",
   "metadata": {},
   "source": [
    "### Custom tests\n",
    "\n",
    "Sometimes tests are too specific or complex to be covered by the configurable tests. That's why we can create custom tests and add them to the `DataFrameTester` object.  \n",
    "\n",
    "Let's do this using a custom test which should tests that every house has a bath room.  We'll start by creating a new DataFrame with rooms rather than houses."
   ]
  },
  {
   "cell_type": "code",
   "execution_count": 12,
   "metadata": {},
   "outputs": [
    {
     "name": "stdout",
     "output_type": "stream",
     "text": [
      "+-----------+-----------+\n",
      "|primary_key|room       |\n",
      "+-----------+-----------+\n",
      "|1          |living room|\n",
      "|1          |bath room  |\n",
      "|1          |kitchen    |\n",
      "|1          |bed room   |\n",
      "|2          |living room|\n",
      "|2          |bed room   |\n",
      "|2          |kitchen    |\n",
      "+-----------+-----------+\n",
      "\n"
     ]
    }
   ],
   "source": [
    "rooms = [\n",
    "    (1, \"living room\"),\n",
    "    (1, \"bath room\"),\n",
    "    (1, \"kitchen\"),\n",
    "    (1, \"bed room\"),\n",
    "    (2, \"living room\"),\n",
    "    (2, \"bed room\"),\n",
    "    (2, \"kitchen\"),\n",
    "]\n",
    "\n",
    "schema_rooms = StructType(\n",
    "    [\n",
    "        StructField(\"primary_key\", IntegerType(), True),\n",
    "        StructField(\"room\", StringType(), True),\n",
    "    ]\n",
    ")\n",
    "\n",
    "room_df = spark.createDataFrame(rooms, schema=schema_rooms)\n",
    "\n",
    "room_df.show(truncate=False)"
   ]
  },
  {
   "cell_type": "markdown",
   "metadata": {},
   "source": [
    "To create a custom test, we should create a pyspark DataFrame which contains the same primary_key column as the DataFrame to be tested using the `DataFrameTester`.  \n",
    "\n",
    "Let's create a boolean column that indicates whether the house has a bath room or not."
   ]
  },
  {
   "cell_type": "code",
   "execution_count": 13,
   "metadata": {},
   "outputs": [
    {
     "name": "stdout",
     "output_type": "stream",
     "text": [
      "+-----------+-------------+\n",
      "|primary_key|has_bath_room|\n",
      "+-----------+-------------+\n",
      "|1          |true         |\n",
      "|2          |false        |\n",
      "+-----------+-------------+\n",
      "\n"
     ]
    }
   ],
   "source": [
    "house_has_bath_room = room_df.groupBy(\"primary_key\").agg(\n",
    "    F.max(F.when(F.col(\"room\") == \"bath room\", True).otherwise(False)).alias(\n",
    "        \"has_bath_room\"\n",
    "    )\n",
    ")\n",
    "\n",
    "house_has_bath_room.show(truncate=False)"
   ]
  },
  {
   "cell_type": "markdown",
   "metadata": {},
   "source": [
    "**We can add this 'custom test' to the `DataFrameTester` using `add_custom_test_result`.**\n",
    "\n",
    "In the background, all kinds of data validation checks are done by `DataFrameTester` to make sure that it fits the requirements to be added to the other test results.\n",
    "\n"
   ]
  },
  {
   "cell_type": "code",
   "execution_count": 14,
   "metadata": {},
   "outputs": [
    {
     "name": "stdout",
     "output_type": "stream",
     "text": [
      "+-----------+-------------+\n",
      "|primary_key|has_bath_room|\n",
      "+-----------+-------------+\n",
      "|1          |true         |\n",
      "|2          |false        |\n",
      "|3          |null         |\n",
      "|4          |null         |\n",
      "|5          |null         |\n",
      "+-----------+-------------+\n",
      "\n"
     ]
    }
   ],
   "source": [
    "df_tester.add_custom_test_result(\n",
    "    result=house_has_bath_room,\n",
    "    name=\"has_bath_room\",\n",
    "    description=\"House has a bath room\",\n",
    "    # fillna_value=0, # optional; by default null.\n",
    ").show(truncate=False)"
   ]
  },
  {
   "cell_type": "markdown",
   "metadata": {},
   "source": [
    "**Despite that the data whether a house has a bath room is not available in the house DataFrame; we can still add the custom test to the `DataFrameTester` object.**"
   ]
  },
  {
   "cell_type": "code",
   "execution_count": 15,
   "metadata": {},
   "outputs": [
    {
     "name": "stdout",
     "output_type": "stream",
     "text": [
      "+-----------+-----------------------+-------------------------------+-------------+\n",
      "|primary_key|street__ValidStreetName|house_number__ValidNumericRange|has_bath_room|\n",
      "+-----------+-----------------------+-------------------------------+-------------+\n",
      "|1          |true                   |true                           |true         |\n",
      "|2          |true                   |true                           |false        |\n",
      "|3          |false                  |true                           |null         |\n",
      "|4          |true                   |false                          |null         |\n",
      "|5          |false                  |true                           |null         |\n",
      "+-----------+-----------------------+-------------------------------+-------------+\n",
      "\n"
     ]
    }
   ],
   "source": [
    "df_tester.results.show(truncate=False)"
   ]
  },
  {
   "cell_type": "code",
   "execution_count": 16,
   "metadata": {},
   "outputs": [
    {
     "data": {
      "text/plain": [
       "{'street__ValidStreetName': 'street contains valid Dutch street name.',\n",
       " 'house_number__ValidNumericRange': 'house_number__ValidNumericRange(min_value=0.0, max_value=inf)',\n",
       " 'has_bath_room': 'House has a bath room'}"
      ]
     },
     "execution_count": 16,
     "metadata": {},
     "output_type": "execute_result"
    }
   ],
   "source": [
    "df_tester.descriptions"
   ]
  },
  {
   "cell_type": "markdown",
   "metadata": {},
   "source": [
    "**We can also get a summary of the test results using the `.summary` attribute.**"
   ]
  },
  {
   "cell_type": "code",
   "execution_count": 17,
   "metadata": {},
   "outputs": [
    {
     "name": "stdout",
     "output_type": "stream",
     "text": [
<<<<<<< HEAD
      "CodeCache: size=131072Kb used=36461Kb max_used=36461Kb free=94610Kb\n",
      " bounds [0x00000001069e8000, 0x0000000108dc8000, 0x000000010e9e8000]\n",
      " total_blobs=13475 nmethods=12565 adapters=821\n",
      " compilation: disabled (not enough contiguous free space left)\n",
=======
>>>>>>> 6af5843d
      "+-------------------------------+-------------------------------------------------------------+-------+--------+-----------------+--------+-----------------+\n",
      "|test                           |description                                                  |n_tests|n_passed|percentage_passed|n_failed|percentage_failed|\n",
      "+-------------------------------+-------------------------------------------------------------+-------+--------+-----------------+--------+-----------------+\n",
      "|street__ValidStreetName        |street contains valid Dutch street name.                     |5      |3       |60.0             |2       |40.0             |\n",
      "|house_number__ValidNumericRange|house_number__ValidNumericRange(min_value=0.0, max_value=inf)|5      |4       |80.0             |1       |20.0             |\n",
      "|has_bath_room                  |House has a bath room                                        |2      |1       |50.0             |1       |50.0             |\n",
      "+-------------------------------+-------------------------------------------------------------+-------+--------+-----------------+--------+-----------------+\n",
      "\n"
     ]
    }
   ],
   "source": [
    "df_tester.summary.show(truncate=False)"
   ]
  },
  {
   "cell_type": "markdown",
   "metadata": {},
   "source": [
    "**If you want to see all rows that failed any of the tests, you can use the `.failed_tests` attribute.**"
   ]
  },
  {
   "cell_type": "code",
   "execution_count": 18,
   "metadata": {},
   "outputs": [
    {
     "name": "stdout",
     "output_type": "stream",
     "text": [
      "+-----------+-----------------------+-------------------------------+-------------+\n",
      "|primary_key|street__ValidStreetName|house_number__ValidNumericRange|has_bath_room|\n",
      "+-----------+-----------------------+-------------------------------+-------------+\n",
      "|2          |true                   |true                           |false        |\n",
      "|3          |false                  |true                           |null         |\n",
      "|4          |true                   |false                          |null         |\n",
      "|5          |false                  |true                           |null         |\n",
      "+-----------+-----------------------+-------------------------------+-------------+\n",
      "\n"
     ]
    }
   ],
   "source": [
    "df_tester.failed_tests.show(truncate=False)"
   ]
  },
  {
   "cell_type": "markdown",
   "metadata": {},
   "source": [
    "**Of course, you can also see all rows that passed all tests using the `.passed_tests` attribute.**"
   ]
  },
  {
   "cell_type": "code",
   "execution_count": 19,
   "metadata": {},
   "outputs": [
    {
     "name": "stdout",
     "output_type": "stream",
     "text": [
      "+-----------+-----------------------+-------------------------------+-------------+\n",
      "|primary_key|street__ValidStreetName|house_number__ValidNumericRange|has_bath_room|\n",
      "+-----------+-----------------------+-------------------------------+-------------+\n",
      "|1          |true                   |true                           |true         |\n",
      "|2          |true                   |true                           |false        |\n",
      "|3          |false                  |true                           |null         |\n",
      "|4          |true                   |false                          |null         |\n",
      "|5          |false                  |true                           |null         |\n",
      "+-----------+-----------------------+-------------------------------+-------------+\n",
      "\n"
     ]
    }
   ],
   "source": [
    "df_tester.passed_tests.show(truncate=False)"
   ]
  }
 ],
 "metadata": {
  "kernelspec": {
   "display_name": ".venv",
   "language": "python",
   "name": "python3"
  },
  "language_info": {
   "codemirror_mode": {
    "name": "ipython",
    "version": 3
   },
   "file_extension": ".py",
   "mimetype": "text/x-python",
   "name": "python",
   "nbconvert_exporter": "python",
   "pygments_lexer": "ipython3",
   "version": "3.9.18"
  }
 },
 "nbformat": 4,
 "nbformat_minor": 2
}<|MERGE_RESOLUTION|>--- conflicted
+++ resolved
@@ -44,11 +44,7 @@
      "name": "stdout",
      "output_type": "stream",
      "text": [
-<<<<<<< HEAD
-      "24/08/13 13:43:52 WARN NativeCodeLoader: Unable to load native-hadoop library for your platform... using builtin-java classes where applicable\n"
-=======
       "24/08/13 10:03:39 WARN NativeCodeLoader: Unable to load native-hadoop library for your platform... using builtin-java classes where applicable\n"
->>>>>>> 6af5843d
      ]
     },
     {
@@ -539,13 +535,6 @@
      "name": "stdout",
      "output_type": "stream",
      "text": [
-<<<<<<< HEAD
-      "CodeCache: size=131072Kb used=36461Kb max_used=36461Kb free=94610Kb\n",
-      " bounds [0x00000001069e8000, 0x0000000108dc8000, 0x000000010e9e8000]\n",
-      " total_blobs=13475 nmethods=12565 adapters=821\n",
-      " compilation: disabled (not enough contiguous free space left)\n",
-=======
->>>>>>> 6af5843d
       "+-------------------------------+-------------------------------------------------------------+-------+--------+-----------------+--------+-----------------+\n",
       "|test                           |description                                                  |n_tests|n_passed|percentage_passed|n_failed|percentage_failed|\n",
       "+-------------------------------+-------------------------------------------------------------+-------+--------+-----------------+--------+-----------------+\n",
